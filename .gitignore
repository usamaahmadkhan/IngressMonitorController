<<<<<<< HEAD
src/vendor
src/glide.lock

.idea
\.vscode/
=======
vendor
.idea
>>>>>>> 09f85fbb
<|MERGE_RESOLUTION|>--- conflicted
+++ resolved
@@ -1,10 +1,3 @@
-<<<<<<< HEAD
-src/vendor
-src/glide.lock
-
-.idea
-\.vscode/
-=======
 vendor
 .idea
->>>>>>> 09f85fbb
+\.vscode/